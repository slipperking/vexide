# Changelog

All notable changes to this project will be documented in this file.

The format is based on [Keep a Changelog](https://keepachangelog.com/en/1.0.0/),
and this project adheres to [Semantic Versioning](https://semver.org/spec/v2.0.0.html).

<!--
Before releasing:

- change versions in Cargo.toml
- change Unreleased to the version number
- create new Unreleased section
- update links at the end of the document
- add "New Contributors" section if there were any first-time contributors

### New Contributors

- @new-contributor made their first contribution in #11!
-->

## [Unreleased]

### Added

- Added functions to get VEXos version and uptime. (#278)
- Added a self-modifying memory patcher to `vexide_startup` that applies patches over the current program. This will be paired with `cargo-v5` changes to allow for much faster uploading.

### Fixed

- Fixed error handling for encoder port numbers. (#264)
- Fixed error handling for rangefinder port numbers. (#268)
- Fixed an internal issue regarding units with `Motor::set_position`.
- Fixed `File::seek` seeking to the wrong position when using `SeekFrom::End` with a negative offset. (#267)
- Fixed a rare issue with IMU calibration timing out at the start of some programs. (#275, #279)
- Recursive panics (panics that occur *within* `vexide_panic`'s handler) will now immediately abort rather than potentially causing a stack overflow. (#275)

### Changed

- Renamed `Once::is_complete` to `Once::is_completed` for consistency with the standard library. (#257) (**Breaking Change**)
- All `Position` methods are now usable in `const` context. (#254)
- Two-wire ADI devices (`AdiEncoder` and `AdiRangeFinder`) now take their ports as separate arguments instead of a tuple. (#271) (**Breaking Change**)
- `AdiEncoder` and `AdiRangeFinder` will now panic if invalid port pairings are passed rather than return a `Result`. (#271) (**Breaking Change**)
- `AdiDevice` is now const-generic over the number of ports used by the device. (#271) (**Breaking Change**)
- Replaced `AdiDevice::port_number` with `AdiDevice::port_numbers`. (#271) (**Breaking Change**)

### Removed

- Replaced `vexide_core::allocator::init_heap` with `vexide_core::allocator::claim`, which allows claiming uninitialized memory spans as heap space.
- The `Nul`, `InvalidLine`, and `InvalidColumn` `ControllerError` variants have been removed. These errors now cause panics. (#266) (**Breaking Change**)
- `DisplayError` has been removed and `Display::draw_buffer` now panics when given a buffer of invalid size. (#266) (**Breaking Change**)
- The `InvalidId` and `InvalidIdInCode` `AiVisionError` variants have been removed. These errors now cause panics. (#266) (**Breaking Change**)
- `VisionError::InvalidId` has been removed. Invalid signature IDs given to `VisionSensor` will now cause panics. (#266) (**Breaking Change**)
- The `lock` functions on `Stdin` and `Stdout` are now async. (#265) (**Breaking Change**)
<<<<<<< HEAD
=======
- `Stdin` and `Stdout` instances can no longer be instantiated using struct initialization syntax. Prefer using `stdin()`/`stdout()`. (#281) (**Breaking Change**)

### Removed

>>>>>>> 4b3f1c01
- Removed the `Deref` implementation and `force` method on `LazyLock` to prevent deadlocks. use the async `LazyLock::get` instead. (#265) (**Breaking Change**)
- Removed the `Read` and `Write` implementations on `Stdin` and `Stdout` respectively to prevent deadlocks. (#265) (**Breaking Change**)
- Removed `EncoderError` and `RangeFinderError`. The respective devices now just return `PortError`. (#271) (**Breaking Change**)

### New Contributors

## [0.5.1]

### Added

### Fixed

- Fixed docs.rs build by updating to `vex-sdk` 0.26.0. No functional changes from 0.5.0.

### Changed

### Removed

### New Contributors

## [0.5.0]

### Added

- You can now detect controller release occurrences with `ButtonState::is_now_released`.
- Added support for 5.5W motors with a new constructor (`Motor::new_exp`) and four new getters (`Motor::max_voltage`, `Motor::motor_type`, `Motor::is_v5`, and `Motor::is_exp`) for `Motor`. (#167)
- Added support for the V5 Workcell Electromagnet smart device. (#176)
- The conditions upon which functions return errors are now documented. (#155).
- Implemented the `Copy` trait for `BannerTheme`.
- Added a getter that retrieves a `Controller`'s identifier. (#189)
- Added support for controllers in `DynamicPeripherals`. (#196)
- Added the ability to return Smart Ports, ADI ports, the display, and controllers to `DynamicPeripherals`. (#196)
- Added a `SmartDevice::UPDATE_INTERVAL` constant for all devices, representing the amount of time between data updates from a given device. (#199) (**Breaking Change**)
- Added a `toggle` method to `AdiDigitalOut` to toggle between level outputs (210).
- Added the `OpticalSensor::GESTURE_UPDATE_INTERVAL` (50mS) constant (#211).
- Added a `toggle` method to `AdiDigitalOut` to toggle between level outputs.
- Added a `SerialPort::set_baud_rate` method for the adjusting baudrate of a generic serial smartport after initialization. (#217)
- Added fields containing relevant failure information to several error types (#221) (**Breaking Change**)
- Added support for the power button in the `Controller` API. (#231) (**Breaking Change**)
- Added implementations of `Mul<i64>` and `Div<i64>` for `Position`, allowing
  for opaque scaling (#230)
- Added panic hook support comparable to the Rust standard library through `vexide::panic::set_hook` and `vexide::panic::take_hook` (#234)
- Added support for legacy ADI servos through the `AdiServo` API. (#241)
- Added support for the V5 AI Vision Sensor (#58)
- Added FOV constants to the Vision Sensor (#58)
- Added missing `Send` and `Sync` `impl`s for RwLock. (#239)
- Added the `Proportional` font family and support for fractional font scaling. (#248) (**Breaking Change**)
- Added `AdiDigitalOut::with_initial_state` to set the initial state of a digital output while creating it (#246)
- Added `Display::draw_text` to write `Text` to a `Display`. (#247)
- Added support for the legacy Yaw Rate Gyroscope through the `AdiGyroscope` struct. (#236)
- Added support for reading/writing to the Brain's SDCard slot using the `vexide::core::fs` module. (#22)

### Fixed

- `AdiAddrLed::set_pixel` will now correctly return an error if the device's ADI expander is disconnected. (#155)
- The `dbg!();` now works as expected when no arguments are supplied to it. (#175)
- `Motor::velocity` now correctly returns the estimated velocity instead of target velocity. (#184) (**Breaking Change**)
- Removed useless generics from `AdiAddrLed::new`. (#197) (**Breaking Change**)
- IMU calibration timeouts should no longer appear when the IMU is in working condition. (#212)
- Fixed an issue preventing ADI updates in fast loops. (#210)
- `Motor::status` can now actually return the `MotorStatus::BUSY` flag. (#211)
- Fixed a memory leak on every `RadioLink` construction. (#220)
- Fixed a panic in `RadioLink::open` that would occur if a program using a VEXlink radio was ran twice. (#243)
- Fixed a bug with IMU reset offsets being applied incorrectly. (#242)

### Changed

- Controller state is now returned all at once to reduce error checking. (#152) (**Breaking Change**)
- Controller bumper naming scheme has been changed from `<left/right>_trigger_<1/2>` to `button_<r/l><1/2>`. (#204) (**Breaking Change**)
- `Button::was_pressed` has been renamed to `ButtonState::is_now_pressed`.
- `battery::capacity` now returns from 0.0-1.0 rather than 0-100.
- `battery::voltage` is now returned in volts rather than millivolts.
- `battery::current` is now returned in amps rather than milliamps.
- Changed the incorrect return types of `AdiSolenoid::is_open` and `AdiSolenoid::is_closed` from `LogicLevel` to `bool`. (#164) (**Breaking Change**)
- Renamed `Motor::MAX_VOLTAGE` to `Motor::V5_MAX_VOLTAGE` and added `Motor::EXP_MAX_VOLTAGE`. (#167) (**Breaking Change**)
- Moved the ability to convert Smart devices to `SmartPorts` out of the `SmartDevice` trait and into the devices themselves. (#171) (**Breaking Change**)
- Renamed `SmartDeviceType::Magnet` to `SmartDeviceType::Electromagnet`. (#176) (**Breaking Change**)
- Getters and constructors will now create warnings when their return values are not used. (#155)
- Renamed `OpticalSensor::rgb` to `OpticalSensor::color` and `OpticalSensor::raw` to `OpticalSensor::raw_color` (#179) (**Breaking Change**).
- Made the following functions infallible: `AdiAccelerometer::sensitivity`, `AdiAccelerometer::max_acceleration`, `AdiPotentiometer::potentiometer_type`, `AdiPotentiometer::max_angle`, `Motor::target`, and `RotationSensor::direction`. (#182) (**Breaking Change**)
- `OpticalSensor::led_brightness` now returns a number from `0.0` - `1.0` rather than a number from `1` - `100`. (#155) (**Breaking Change**)
- Renamed `Motor::update_profiled_velocity` to `Motor::set_profiled_velocity`. (#155) (**Breaking Change**)
- `Mutex` is now `?Sized`, matching the behavior of the standard library. (#202) (**Breaking Change**)
- Switched to the [`rgb`](https://crates.io/crates/rgb) for color storage. `vexide::devices::color` is now `vexide::devices::rgb` which re-exports the `Rgb` type. (#201) (**Breaking Change**)
- Renamed `AddrledError::Adi` to `AddrledError::Port`. (#203) (**Breaking Change**)
- Renamed `GpsImu::set_data_rate` to `GpsImu::set_data_interval`. (#199) (**Breaking Change**)
- Renamed `InertialSensor::set_data_rate` to `InertialSensor::set_data_interval`. (#199) (**Breaking Change**)
- Renamed `Motor::DATA_WRITE_INTERVAL` to `Motor::WRITE_INTERVAL`. (#199) (**Breaking Change**)
- Renamed `InertialSensor::accel` to `InertialSensor::acceleration` (#213) (**Breaking Change**)
- Renamed `GpsImu::accel` to `GpsImu::acceleration` (#211) (**Breaking Change**)
- `SerialPort::read_byte` now takes `&mut self`. (#215) (**Breaking Change**)
- `OpticalSensor::last_gesture` now returns an `Option<Gesture>` if no gesture was detected. (#215) (**Breaking Change**)
- The `time` field on `Gesture` is now returned as an instance of `SmartDeviceTimestamp`. (#215) (**Breaking Change**)
- `Gesture` and `GestureDirection` no longer implements `Default`. (#215) (**Breaking Change**)
- Renamed `vexide::devices::geometry` to `vexide::devices::math`. (#218) (**Breaking Change**)
- Replaced the custom `Point2` type with `mint`'s `Point2` type for better interop. (#218) (**Breaking Change**)
- `SmartPort::device_type` now returns an `Option<SmartDeviceType>` which returns `None` if no device is connected or configured to a port. (#219) (**Breaking Change**)
- Renamed the `LinkError::NonTerminatingNul` and `ControllerError::NonTerminatingNul` variants to simply `Nul` and added a source error. (#220) (**Breaking Change**)
- Made `ControllerScreen` methods and `Controller::rumble` asynchronous and added synchronous `try_<action>` variants. (#222) (**Breaking Change**)
- Renamed `ControllerScreen::MAX_LINE_LENGTH` to `ControllerScreen::MAX_COLUMNS`. (#222) (**Breaking Change**)
- Refactored `InertialCalibrateFuture` to an opaque wrapper over the internal state machine. (#225) (**Breaking Change**)
- `GpsSensor::new` is now infallible and no longer returns a `Result`. (#240) (**Breaking Change**)
- `RadioLink::new` can now only fail on `NulError` and will not bail if a radio is disconnected. (#240) (**Breaking Change**)
- `RadioLink::unread_bytes` can now return a `LinkError::ReadError`. (#243)
- `RadioLink::is_linked` is now infallible. (#243) (**Breaking Change**)

### Removed

- Removed `Motor::DATA_READ_INTERVAL`. Use `Motor::UPDATE_INTERVAL` instead. (#199) (**Breaking Change**)
- Removed `InertialSensor::CALIBRATION_TIMEOUT` and replaced it with the `InertialSensor::CALIBRATION_START_TIMEOUT` and `InertialSensor::CALIBRATION_START_TIMEOUT` constants. (#212) (**Breaking Change**)
- `AdiDigitalOut::level` now reads the actual reported level value from VEXos, and thus now returns a `Result`. (#210) (**Breaking Change**)
- Removed the defunct `usd` module from `vexide::devices`. (#198) (**Breaking Change**)
- Removed `AdiSolenoid`. Use `AdiDigitalOut` instead. (#210) (**Breaking Change**)
- Removed the deprecated `ZERO_POSITION` and `ZERO_VELOCITY` `Motor` status flags. (#211) (**Breaking Change**)
- `GestureDirection::None` has been removed, as `OpticalSensor::next_gesture` now returns an `Option<Gesture>`. (#215) (**Breaking Change**)
- `GestureDirection` no longer has a `From` conversion for `u32`. (#215) (**Breaking Change**)
- Removed the `nalgebra` feature. All math types should natively support nalgebra conversions without any additional features. (#218) (**Breaking Change**)
- Removed `SmartDeviceType::None`. `SmartPort::device_type` now returns an `Option<SmartDeviceType>` which serves the same purpose. (#219) (**Breaking Change**)
- Removed `Position`-to-`Position` `Mul`/`Div` ops, as they were mathematically unsound. Prefer using `Position`-to-scalar operations for this. (#237) (**Breaking Change**)
- Removed `LinkError::Nul`. (#240) (**Breaking Change**)
- Removed `LinkError::Port`, because it was broken. VEXlink will no longer perform port validation. (#243) (**Breaking Change**)
- Removed the `TextSize` enum. Use the associated constants on the new `FontSize` struct instead. (#248) (**Breaking Change**)

### New Contributors

@zabackary made their first contribution in #164!

## [0.4.2]

### Added

### Fixed

- Fixed an issue related to the calling convention of vex-sdk functions causing docs.rs api reference build failures. (#165)

### Changed

### Removed

### New Contributors

## [0.4.1]

### Added

### Fixed

- Updated to vex-sdk 0.21.0, fixing ABI incompatibilities between the VEXos calling convention and the hard-float ABI introduced in vexide 0.4.0. This should fix broken functions that pass floats to the SDK. (#156)

### Changed

### Removed

### New Contributors

## [0.4.0]

### Added

- Added support for the V5 GPS Sensor (#79)
- Added support for custom banner themes configurable through the `vexide::main` macro (#127)

### Fixed

- Fixed an issue where the distance sensor relative_size returned a u32 when it can be negative. (#116)
- Fixed an issue preventing the `Screen::draw_buffer` function from working properly. (#128)
- Fixed an issue where panic messages would not be displayed even when the `display_panics` feature was enabled if the screens render mode was set to `DoubleBuffered`. (#134)
- `GpsImu` should now validate on the correct port. (#141)

### Changed

- Refactored the distance sensor API. All readings from the sensor are now read at once in a `object` method that can be possibly `None` if no object was detected. (#122) (**Breaking Change**)
- Adjusted distance sensor status code errors to be more clear.
- Overhauled the design of the startup banner.
- Adjusted distance sensor error names. (#113) (**Breaking Change**)
- Renamed `SmartDevice::port_index` and `SmartPort::index` to `SmartDevice::port_number` and `SmartPort::port_number`. (#121) (**Breaking Change**)
- Renamed `AdiDevice::port_index` and `AdiPort::index` to `AdiDevice::port_number` and `AdiDevice::port_number`. (#121) (**Breaking Change**)
- `SmartPort::device_type` now no longer returns a `Result`. (#121) (**Breaking Change**)
- Updated the names of certain misspelled `enum` variants, constants, and fields. (#132) (**Breaking Change**)
- Marks many futures as `#[must_use]` to warn when futures are created without `await`ing them. (#112)
- Renamed `Screen` and its associated structs to `Display`. (#138) (**Breaking Change**)
- Changes the banner attribute syntax in the `vexide::main` macro. (#127) (**Breaking Change**)
- Controller joystick axis getters now return `f64` instead of `f32`. (#133) (**Breaking Change**)
- Fixed an issue where the async executor would block indefinetly on the first program run after a Brain reboot (#139)
- Removed the `critical_section` module from `vexide_core`, since vexide doesn't use interrupts and it can potentially break VEXos operations. (#144) (**Breaking Change**)
- Switched to a hard-float libm build with up to 6 times faster floating point operations. (#145)

### Removed

### New Contributors

## [0.3.0]

### Added

- The startup banner and code signature may now be configured using parameters passed to `vexide::main`. (#102)
- Added the ``ProgramOwner``, ``ProgramType``, and ``ProgramFlags`` types for code signature configuration. (#76)
- Created new ``force_rust_libm`` feature to force the use of a slower, 100% Rust, libm implementation. This is useful for building on WASM. (#106)
- Optimized floating point math operations available through the `Float` extension trait. (#77)
- Added text metrics getters to the `Text` widget. (#83)
- Added alignment support for the `Text` widget. (#85)
- `CompetitonBuilder` functions can now return a `ControlFlow` in order to explicitly end execution. (#89)
- `Point2` can now be converted to mint when using the `nalgebra` feature. (#91)

### Fixed

- Fixed a typo in some conditional compilation for the `smart_leds_trait` and `embedded_graphics` features that prevented them from being enabled.
- Peripherals can now be mutated in the main function (#75)
- Panic messages now output over serial even on `display_panics` feature.

### Changed

- Updated ``vex-sdk`` to version 0.17.0. (#76)
- Renamed ``ColdHeader`` to ``CodeSignature``. (#76) (**Breaking Change**)
- Renamed the entrypoint symbol from ``_entry`` to ``_start``. (#76) (**Breaking Change**)
- Renamed ``__stack_start`` and ``__stack_end`` symbols to ``__stack_top`` and ``__stack_bottom`` respectively. (#76) (**Breaking Change**)
- Renamed the ``.cold_magic`` section to ``.code_signature``. (#76) (**Breaking Change**)
- Made fields on screen widgets public. (#81)
- Renamed `Competition` to `CompetitionRuntime`, `CompetitionRobotExt` to `CompetitionExt`, and `CompetitionRobot` to `Competition`. (#87) (**Breaking Change**)
- Removed the `Error` associated type from the `Competition` trait and made all methods infallible. (#87) (**Breaking Change**)

### Removed

- The `no-banner` feature has been removed from `vexide-startup` and must now be toggled through the `vexide:main` attribute. (#102) (**Breaking Change**)
- Removed the useless ``__rodata_start`` and ``__rodata_end`` symbols.
- Support for `vexide-math` has been dropped. (#78) (**Breaking Change**)

### New Contributors

## [0.2.1]

### Added

### Fixed

- Fixed debug builds causing data aborts. (#67)

### Changed

### Removed

### New Contributors

## [0.2.0]

### Added

- Added `TICKS_PER_ROTATION` constant to `AdiEncoder` for use with `Position`.

### Fixed

- Removed unintentional re-exports from `vexide-core` program module. (**Breaking Change**)
- Fixed vision panicking after getting garbage data from vex-sdk.
- Corrected incorrect axis getters in the `Controller` API.

### Changed

### Removed

### New Contributors

[unreleased]: https://github.com/vexide/vexide/compare/v0.5.1...HEAD
[0.2.0]: https://github.com/vexide/vexide/compare/v0.1.0...v0.2.0
[0.2.1]: https://github.com/vexide/vexide/compare/v0.2.0...v0.2.1
[0.3.0]: https://github.com/vexide/vexide/compare/v0.2.1...v0.3.0
[0.4.0]: https://github.com/vexide/vexide/compare/v0.3.0...v0.4.0
[0.4.1]: https://github.com/vexide/vexide/compare/v0.4.0...v0.4.1
[0.4.2]: https://github.com/vexide/vexide/compare/v0.4.1...v0.4.2
[0.5.0]: https://github.com/vexide/vexide/compare/v0.4.2...v0.5.0
[0.5.1]: https://github.com/vexide/vexide/compare/v0.5.0...v0.5.1<|MERGE_RESOLUTION|>--- conflicted
+++ resolved
@@ -52,13 +52,10 @@
 - The `InvalidId` and `InvalidIdInCode` `AiVisionError` variants have been removed. These errors now cause panics. (#266) (**Breaking Change**)
 - `VisionError::InvalidId` has been removed. Invalid signature IDs given to `VisionSensor` will now cause panics. (#266) (**Breaking Change**)
 - The `lock` functions on `Stdin` and `Stdout` are now async. (#265) (**Breaking Change**)
-<<<<<<< HEAD
-=======
 - `Stdin` and `Stdout` instances can no longer be instantiated using struct initialization syntax. Prefer using `stdin()`/`stdout()`. (#281) (**Breaking Change**)
 
 ### Removed
 
->>>>>>> 4b3f1c01
 - Removed the `Deref` implementation and `force` method on `LazyLock` to prevent deadlocks. use the async `LazyLock::get` instead. (#265) (**Breaking Change**)
 - Removed the `Read` and `Write` implementations on `Stdin` and `Stdout` respectively to prevent deadlocks. (#265) (**Breaking Change**)
 - Removed `EncoderError` and `RangeFinderError`. The respective devices now just return `PortError`. (#271) (**Breaking Change**)
