--- conflicted
+++ resolved
@@ -23,11 +23,6 @@
 
 ### Added
 
-<<<<<<< HEAD
-- `pros::io` module for I/O related operations. (#30)
-- Various types from the `no_std_io` have are re-exported from this module to provide missing functionality from `std`. (#30)
-- Macros for printing to stdout (`println`, `print`, `eprintln`, etc...) (#30)
-=======
 - New `From` implementation to convert `Quaternion` and `Euler` to their pros-sys equivalents. (#45)
 
 ### Fixed
@@ -40,7 +35,6 @@
 ## [0.6.0] - 2024-01-14
 
 ### Added
->>>>>>> 152c9a04
 
 ### Fixed
 
@@ -73,12 +67,7 @@
 
 ### Changed
 
-<<<<<<< HEAD
-- Add contributing information, pull request templates, and changelog.
-- LLEMU-related macros have been prefixed with `llemu_` (e.g. `llemu_println`). (**Breaking Change**) (#30)
-=======
 - Updated readme with fixed grammar.
->>>>>>> 152c9a04
 
 ### Removed
 
