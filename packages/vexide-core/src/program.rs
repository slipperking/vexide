//! Functions for modifying the state of the current
//! user program.

use core::{convert::Infallible, fmt::Debug, time::Duration};

use vex_sdk::{vexSerialWriteFree, vexSystemExitRequest, vexTasksRun};

use crate::{io, time::Instant};

/// A trait that can be implemented for arbitrary return types in the main function.
pub trait Termination {
    /// Run specific termination logic.
    /// Unlike in the standard library, this function does not return a status code.
    fn report(self);
}
impl Termination for () {
    fn report(self) {}
}
impl Termination for ! {
    fn report(self) {}
}
impl Termination for Infallible {
    fn report(self) {}
}
impl<T: Termination, E: Debug> Termination for Result<T, E> {
    fn report(self) {
        match self {
            Ok(t) => t.report(),
            Err(e) => io::println!("Error: {e:?}"),
        }
    }
}

/// Exits the program using vexSystemExitRequest.
/// This function will not instantly exit the program,
/// but will instead wait up to 15mS to force the serial buffer to flush.
pub fn exit() -> ! {
<<<<<<< HEAD
=======
    const FLUSH_TIMEOUT: Duration = Duration::from_millis(15);
    let exit_time = Instant::now();
>>>>>>> e64b1857
    unsafe {
        let exit_time = Instant::now();
        const FLUSH_TIMEOUT: Duration = Duration::from_millis(15);

        // Force the serial buffer to flush
        while exit_time.elapsed() < FLUSH_TIMEOUT {
            vexTasksRun();

            // If the buffer has been fully flushed, exit the loop
            if vexSerialWriteFree(io::STDIO_CHANNEL) == (io::Stdout::INTERNAL_BUFFER_SIZE as i32) {
                break;
            }
        }

        // Request program exit.
        vexSystemExitRequest();

        // Loop while vexos decides what to do with our exit request.
        loop {
            vexTasksRun();
        }
    }
}<|MERGE_RESOLUTION|>--- conflicted
+++ resolved
@@ -31,19 +31,15 @@
     }
 }
 
+const FLUSH_TIMEOUT: Duration = Duration::from_millis(15);
+
 /// Exits the program using vexSystemExitRequest.
 /// This function will not instantly exit the program,
 /// but will instead wait up to 15mS to force the serial buffer to flush.
 pub fn exit() -> ! {
-<<<<<<< HEAD
-=======
-    const FLUSH_TIMEOUT: Duration = Duration::from_millis(15);
     let exit_time = Instant::now();
->>>>>>> e64b1857
+
     unsafe {
-        let exit_time = Instant::now();
-        const FLUSH_TIMEOUT: Duration = Duration::from_millis(15);
-
         // Force the serial buffer to flush
         while exit_time.elapsed() < FLUSH_TIMEOUT {
             vexTasksRun();
