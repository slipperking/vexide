--- conflicted
+++ resolved
@@ -20,12 +20,7 @@
 async-task = { version = "4.5.0", default-features = false }
 vexide-core = { version = "0.3.0", path = "../vexide-core" }
 waker-fn = "1.1.1"
-<<<<<<< HEAD
-vex-sdk = "0.19.0"
-=======
 vex-sdk = "0.20.0"
-critical-section = { version = "1.1.2", features = ["restore-state-bool"] }
->>>>>>> e14645af
 
 [lints]
 workspace = true