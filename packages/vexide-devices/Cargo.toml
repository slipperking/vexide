[package]
name = "vexide-devices"
version = "0.1.0"
edition = "2021"
license = "MIT"
description = "High level device bindings for vexide"
keywords = ["PROS", "Robotics", "bindings", "vex", "v5"]
categories = [
    "api-bindings",
    "no-std",
    "science::robotics",
]
repository = "https://github.com/vexide/vexide"
authors = [
    "vexide",
    "Gavin Niederman <gavinniederman@gmail.com>",
    "doinkythederp <doinkythederp@icloud.com>",
]

# See more keys and their definitions at https://doc.rust-lang.org/cargo/reference/manifest.html

[dependencies]
vexide-core = { version = "0.1.0", path = "../vexide-core" }
<<<<<<< HEAD
pros-sys = { path = "../pros-sys", version = "0.7.0", features = ["xapi"] }
vex-sdk = { version = "0.8.0" }
=======
vex-sdk = { version = "0.9.0" }
>>>>>>> c693fda3
snafu = { version = "0.8.0", default-features = false, features = [
    "rust_1_61",
    "unstable-core-error",
] }
mint = "0.5.9"
no_std_io = { version = "0.6.0", features = ["alloc"] }
bitflags = "2.4.2"

[lints]
workspace = true

[features]
dangerous_motor_tuning = []<|MERGE_RESOLUTION|>--- conflicted
+++ resolved
@@ -21,12 +21,7 @@
 
 [dependencies]
 vexide-core = { version = "0.1.0", path = "../vexide-core" }
-<<<<<<< HEAD
-pros-sys = { path = "../pros-sys", version = "0.7.0", features = ["xapi"] }
-vex-sdk = { version = "0.8.0" }
-=======
 vex-sdk = { version = "0.9.0" }
->>>>>>> c693fda3
 snafu = { version = "0.8.0", default-features = false, features = [
     "rust_1_61",
     "unstable-core-error",
