--- conflicted
+++ resolved
@@ -155,21 +155,10 @@
         Ok(())
     }
 
-<<<<<<< HEAD
-    /// # Errors
-    ///
-    /// - A [`VisionError::InvalidId`] error is returned if the `id` parameter is greater than or equal to 7.
-    /// - A [`VisionError::ReadingFailed`] error is returned if the read operation failed.
-    fn raw_signature(&self, id: u8) -> Result<Option<V5_DeviceVisionSignature>, VisionError> {
-        ensure!((1..7).contains(&id), InvalidIdSnafu { provided_id: id });
-=======
     /// Reads a signature off the sensor's onboard memory, returning `Some(sig)` if the slot is filled
     /// or `None` if no signature is stored with the given ID.
     fn read_raw_signature(&self, id: u8) -> Result<Option<V5_DeviceVisionSignature>, VisionError> {
-        if !(1..7).contains(&id) {
-            return Err(VisionError::InvalidId);
-        }
->>>>>>> 050f4fd0
+        ensure!((1..7).contains(&id), InvalidIdSnafu { provided_id: id });
 
         let mut raw_signature = V5_DeviceVisionSignature::default();
         let read_operation =
